--- conflicted
+++ resolved
@@ -9,11 +9,8 @@
 
 ### Changed
 
-<<<<<<< HEAD
 - Update to 1.0 versions of `syn` and `quote`
-=======
 - Update to `tokio` 0.2 and `futures` 0.3
->>>>>>> e1c12cb3
 
 ## [5.3.0]
 ### Changed
